// This Source Code Form is subject to the terms of the Mozilla Public
// License, v. 2.0. If a copy of the MPL was not distributed with this
// file, You can obtain one at http://mozilla.org/MPL/2.0/.

// external
use cairo::{
    self,
    MatrixTrait,
};

// self
use super::prelude::*;


pub fn apply(
    node: &usvg::Node,
    cp: &usvg::ClipPath,
    opt: &Options,
    bbox: Rect,
    layers: &mut CairoLayers,
    cr: &cairo::Context,
) {
    let clip_surface = try_opt!(layers.get(), ());
    let clip_surface = clip_surface.borrow_mut();

    let clip_cr = cairo::Context::new(&*clip_surface);
    clip_cr.set_source_rgba(0.0, 0.0, 0.0, 1.0);
    clip_cr.paint();
    clip_cr.set_matrix(cr.get_matrix());
    clip_cr.transform(cp.transform.to_native());

    if cp.units == usvg::Units::ObjectBoundingBox {
        let m = try_opt_warn!(cairo::Matrix::from_bbox(bbox), (),
                              "ClipPath '{}' cannot be used on a zero-sized object.", cp.id);
        clip_cr.transform(m);
    }

    clip_cr.set_operator(cairo::Operator::Clear);

    let matrix = clip_cr.get_matrix();
    for node in node.children() {
        clip_cr.transform(node.transform().to_native());

        match *node.borrow() {
            usvg::NodeKind::Path(ref p) => {
<<<<<<< HEAD
                super::path::draw(&node.tree(), p, opt, layers, &clip_cr);
=======
                path::draw(&node.tree(), p, opt, &clip_cr);
            }
            usvg::NodeKind::Text(ref text) => {
                text::draw(&node.tree(), text, opt, &clip_cr);
>>>>>>> 0f31ed6c
            }
            usvg::NodeKind::Group(ref g) => {
                clip_group(&node, g, opt, bbox, layers, &clip_cr);
            }
            _ => {}
        }

        clip_cr.set_matrix(matrix);
    }

    if let Some(ref id) = cp.clip_path {
        if let Some(ref clip_node) = node.tree().defs_by_id(id) {
            if let usvg::NodeKind::ClipPath(ref cp) = *clip_node.borrow() {
                apply(clip_node, cp, opt, bbox, layers, cr);
            }
        }
    }

    cr.set_matrix(cairo::Matrix::identity());
    cr.set_source_surface(&*clip_surface, 0.0, 0.0);
    cr.set_operator(cairo::Operator::DestOut);
    cr.paint();

    // Reset operator.
    cr.set_operator(cairo::Operator::Over);

    // Reset source to unborrow the `clip_surface` from the `Context`.
    cr.reset_source_rgba();
}

fn clip_group(
    node: &usvg::Node,
    g: &usvg::Group,
    opt: &Options,
    bbox: Rect,
    layers: &mut CairoLayers,
    cr: &cairo::Context,
) {
    if let Some(ref id) = g.clip_path {
        if let Some(ref clip_node) = node.tree().defs_by_id(id) {
            if let usvg::NodeKind::ClipPath(ref cp) = *clip_node.borrow() {
                // If a `clipPath` child also has a `clip-path`
                // then we should render this child on a new canvas,
                // clip it, and only then draw it to the `clipPath`.

                let clip_surface = try_opt!(layers.get(), ());
                let clip_surface = clip_surface.borrow_mut();

                let clip_cr = cairo::Context::new(&*clip_surface);
                clip_cr.set_source_rgba(0.0, 0.0, 0.0, 0.0);
                clip_cr.paint();
                clip_cr.set_matrix(cr.get_matrix());

                draw_group_child(&node, opt, &clip_cr);

                apply(clip_node, cp, opt, bbox, layers, &clip_cr);

                cr.set_matrix(cairo::Matrix::identity());
                cr.set_operator(cairo::Operator::Xor);
                cr.set_source_surface(&*clip_surface, 0.0, 0.0);
                cr.set_operator(cairo::Operator::DestOut);
                cr.paint();
            }
        }
    }
}

fn draw_group_child(
    node: &usvg::Node,
    opt: &Options,
    cr: &cairo::Context,
) {
    if let Some(child) = node.first_child() {
        cr.transform(child.transform().to_native());

<<<<<<< HEAD
        if let usvg::NodeKind::Path(ref path_node) = *child.borrow() {
            super::path::draw(&child.tree(), path_node, opt, layers, cr);
=======
        match *child.borrow() {
            usvg::NodeKind::Path(ref path_node) => {
                path::draw(&child.tree(), path_node, opt, cr);
            }
            usvg::NodeKind::Text(ref text) => {
                text::draw(&child.tree(), text, opt, cr);
            }
            _ => {}
>>>>>>> 0f31ed6c
        }
    }
}<|MERGE_RESOLUTION|>--- conflicted
+++ resolved
@@ -43,14 +43,7 @@
 
         match *node.borrow() {
             usvg::NodeKind::Path(ref p) => {
-<<<<<<< HEAD
-                super::path::draw(&node.tree(), p, opt, layers, &clip_cr);
-=======
-                path::draw(&node.tree(), p, opt, &clip_cr);
-            }
-            usvg::NodeKind::Text(ref text) => {
-                text::draw(&node.tree(), text, opt, &clip_cr);
->>>>>>> 0f31ed6c
+                super::path::draw(&node.tree(), p, opt, &clip_cr);
             }
             usvg::NodeKind::Group(ref g) => {
                 clip_group(&node, g, opt, bbox, layers, &clip_cr);
@@ -126,19 +119,8 @@
     if let Some(child) = node.first_child() {
         cr.transform(child.transform().to_native());
 
-<<<<<<< HEAD
         if let usvg::NodeKind::Path(ref path_node) = *child.borrow() {
-            super::path::draw(&child.tree(), path_node, opt, layers, cr);
-=======
-        match *child.borrow() {
-            usvg::NodeKind::Path(ref path_node) => {
-                path::draw(&child.tree(), path_node, opt, cr);
-            }
-            usvg::NodeKind::Text(ref text) => {
-                text::draw(&child.tree(), text, opt, cr);
-            }
-            _ => {}
->>>>>>> 0f31ed6c
+            super::path::draw(&child.tree(), path_node, opt, cr);
         }
     }
 }
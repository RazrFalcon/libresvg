// This Source Code Form is subject to the terms of the Mozilla Public
// License, v. 2.0. If a copy of the MPL was not distributed with this
// file, You can obtain one at http://mozilla.org/MPL/2.0/.

/*!
*resvg* is an [SVG](https://en.wikipedia.org/wiki/Scalable_Vector_Graphics) rendering library.

*resvg* can be used to render SVG files based on a
[static](http://www.w3.org/TR/SVG11/feature#SVG-static)
[SVG Full 1.1](https://www.w3.org/TR/SVG/Overview.html) subset.
In simple terms: no animations and scripting.

It can be used as a simple SVG to PNG converted.
And as an embeddable library to paint SVG on an application native canvas.
*/

#![doc(html_root_url = "https://docs.rs/resvg/0.6.1")]

//#![forbid(unsafe_code)]
#![warn(missing_docs)]

pub use usvg;

<<<<<<< HEAD
#[cfg(feature = "cairo-backend")] pub extern crate cairo;
#[cfg(feature = "cairo-backend")] extern crate gdk_pixbuf;

#[cfg(feature = "qt-backend")] pub extern crate resvg_qt as qt;
=======
#[cfg(feature = "cairo-backend")]
pub use cairo;
>>>>>>> d6c15533

#[cfg(feature = "qt-backend")]
pub use resvg_qt as qt;

pub use usvg::{
    svgdom,
    Error,
};

use usvg::lyon_geom;


#[cfg(feature = "cairo-backend")] pub mod backend_cairo;
#[cfg(feature = "qt-backend")] pub mod backend_qt;

pub mod utils;
mod backend_utils;
mod geom;
mod layers;
mod options;

/// Commonly used types and traits.
pub mod prelude {
    pub use log::warn;
    pub use usvg;
    pub use usvg::prelude::*;
    pub use usvg::{try_opt, try_opt_warn};
    pub use crate::geom::*;
    pub use crate::utils;
    pub use crate::Options;
    pub use crate::Render;
    pub use crate::OutputImage;
}


use std::path;

pub use crate::options::*;
pub use crate::geom::*;

/// Shorthand names for modules.
mod short {
    pub use crate::svgdom::{
        LengthUnit as Unit,
        ElementId as EId,
        AttributeId as AId,
        AttributeValue as AValue,
    };
}


/// A generic interface for image rendering.
///
/// Instead of using backend implementation directly, you can
/// use this trait to write backend-independent code.
pub trait Render {
    /// Renders SVG to image.
    ///
    /// Returns `None` if an image allocation failed.
    fn render_to_image(
        &self,
        tree: &usvg::Tree,
        opt: &Options,
    ) -> Option<Box<OutputImage>>;

    /// Renders SVG node to image.
    ///
    /// Returns `None` if an image allocation failed.
    fn render_node_to_image(
        &self,
        node: &usvg::Node,
        opt: &Options,
    ) -> Option<Box<OutputImage>>;

    /// Calculates node's absolute bounding box.
    ///
    /// Note: this method can be pretty expensive.
    fn calc_node_bbox(
        &self,
        node: &usvg::Node,
        opt: &Options,
    ) -> Option<Rect>;
}

/// A generic interface for output image.
pub trait OutputImage {
    /// Saves rendered image to the selected path.
    fn save(&self, path: &path::Path) -> bool;
}


/// Returns default backend.
///
/// - If both backends are enabled - cairo backend will be returned.
/// - If no backends are enabled - will panic.
/// - Otherwise will return a corresponding backend.
#[allow(unreachable_code)]
pub fn default_backend() -> Box<Render> {
    #[cfg(feature = "cairo-backend")]
    {
        return Box::new(backend_cairo::Backend);
    }

    #[cfg(feature = "qt-backend")]
    {
        return Box::new(backend_qt::Backend);
    }

    unreachable!("at least one backend must be enabled")
}<|MERGE_RESOLUTION|>--- conflicted
+++ resolved
@@ -21,15 +21,8 @@
 
 pub use usvg;
 
-<<<<<<< HEAD
-#[cfg(feature = "cairo-backend")] pub extern crate cairo;
-#[cfg(feature = "cairo-backend")] extern crate gdk_pixbuf;
-
-#[cfg(feature = "qt-backend")] pub extern crate resvg_qt as qt;
-=======
 #[cfg(feature = "cairo-backend")]
 pub use cairo;
->>>>>>> d6c15533
 
 #[cfg(feature = "qt-backend")]
 pub use resvg_qt as qt;

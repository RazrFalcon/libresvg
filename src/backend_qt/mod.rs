--- conflicted
+++ resolved
@@ -10,15 +10,8 @@
 
 // self
 use crate::prelude::*;
-<<<<<<< HEAD
 use crate::backend_utils::ConvTransform;
 use crate::layers;
-=======
-use crate::layers;
-use crate::backend_utils::{
-    ConvTransform,
-};
->>>>>>> 81137542
 
 
 macro_rules! try_create_image {
